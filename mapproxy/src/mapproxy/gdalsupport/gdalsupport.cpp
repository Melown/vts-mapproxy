--- conflicted
+++ resolved
@@ -106,10 +106,7 @@
     ~ShRequest() {
         if (raster_) { sm_.destroy_ptr(raster_); }
         if (heightcode_) { sm_.destroy_ptr(heightcode_); }
-<<<<<<< HEAD
-=======
         if (navHeightcode_) { sm_.destroy_ptr(navHeightcode_); }
->>>>>>> 3aea2c41
     }
 
     template <typename T>
